<<<<<<< HEAD
rmdir /S /Q Temp_Profiles
del Temp_config.ini
echo d | xcopy dict_release\mf_timer\Profiles Temp_Profiles
echo f | xcopy dict_release\mf_timer\mf_config.ini Temp_Profiles\Temp_config.ini
rmdir /S /Q build
rmdir /S /Q dist
rmdir /S /Q dict_release
pyinstaller directory_exe.spec --windowed --clean
rmdir /S /Q build
rmdir /S /Q dist
echo d | xcopy Temp_Profiles dict_release\mf_timer\Profiles
echo f | xcopy Temp_config.ini dict_release\mf_timer\mf_config.ini
rmdir /S /Q Temp_Profiles
del Temp_config.ini
=======
cd ..
rmdir /S /Q "Temp_Profiles"
del "Temp_config.ini"
echo d | xcopy "dict_release\mf_timer\Profiles" "Temp_Profiles"
echo f | xcopy "dict_release\mf_timer\mf_config.ini" "Temp_config.ini"
rmdir /S /Q "build"
rmdir /S /Q "dist"
rmdir /S /Q "dict_release"
path=%PATH%;%SystemRoot%\system32;%SystemRoot%;%SystemRoot%\System32\Wbem;%SYSTEMROOT%\System32\WindowsPowerShell\v1.0\;%SYSTEMROOT%\System32\downlevel;
pyinstaller "build_exe\directory_exe.spec"
rmdir /S /Q "build"
rmdir /S /Q "dist"
start dict_release\mf_timer
echo d | xcopy "Temp_Profiles" "dict_release\mf_timer\Profiles"
echo f | xcopy "Temp_config.ini" "dict_release\mf_timer\mf_config.ini"
rmdir /S /Q "Temp_Profiles"
del "Temp_config.ini"
>>>>>>> 03b24f20
exit<|MERGE_RESOLUTION|>--- conflicted
+++ resolved
@@ -1,19 +1,3 @@
-<<<<<<< HEAD
-rmdir /S /Q Temp_Profiles
-del Temp_config.ini
-echo d | xcopy dict_release\mf_timer\Profiles Temp_Profiles
-echo f | xcopy dict_release\mf_timer\mf_config.ini Temp_Profiles\Temp_config.ini
-rmdir /S /Q build
-rmdir /S /Q dist
-rmdir /S /Q dict_release
-pyinstaller directory_exe.spec --windowed --clean
-rmdir /S /Q build
-rmdir /S /Q dist
-echo d | xcopy Temp_Profiles dict_release\mf_timer\Profiles
-echo f | xcopy Temp_config.ini dict_release\mf_timer\mf_config.ini
-rmdir /S /Q Temp_Profiles
-del Temp_config.ini
-=======
 cd ..
 rmdir /S /Q "Temp_Profiles"
 del "Temp_config.ini"
@@ -31,5 +15,4 @@
 echo f | xcopy "Temp_config.ini" "dict_release\mf_timer\mf_config.ini"
 rmdir /S /Q "Temp_Profiles"
 del "Temp_config.ini"
->>>>>>> 03b24f20
 exit